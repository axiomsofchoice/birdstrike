module Main exposing (..)

import AnimationFrame exposing (diffs)
import Char exposing (KeyCode, fromCode, toCode)
import Collage exposing (..)
import Color exposing (red)
import Element exposing (toHtml)
import Html exposing (Html, program)
import Keyboard exposing (downs, ups)
import Platform exposing (Program)
import Random
import Task
import Tuple
import Time exposing (Time)
import Window exposing (Size, resizes, size)


type alias Vec =
    { x : Float
    , y : Float
    }


type ArrowState
    = Flying
    | HitBird
    | HitGround


type alias Arrow =
    { pos : Vec
    , dir : Vec
    , state : ArrowState
    }


type Hit
    = BodyHit
    | NeckHit
    | NotHit


type alias Bird =
    { pos : Vec
    , dir : Vec
    , bodyRadius : Float
    , neckWidth : Float
    , neckLength : Float
    , hit : Hit
    }


type Loading
    = Ready
    | Loading Time


type alias Model =
    { globalTime : Time -- Maintain the time since start.
    , score : Int
    , birds : List Bird
    , arrows : List Arrow
    , elevation : Float
    , arrowLoad : Loading
    , windSpeed : Float
    , windowSize : Size
    }


type KeyMsg
    = Down KeyCode
    | Up KeyCode


type Msg
    = Tick Time
    | WindowSize Size
    | Key KeyMsg
    | CurrentTime Time


initialModel : Model
initialModel =
    { globalTime = 0.0
    , score = 0
    , birds = []
    , arrows = []
    , elevation = 0.0
    , arrowLoad = Ready
    , windSpeed = 0.00001
    , windowSize = Size 0 0
    }


subscriptions : Model -> Sub Msg
subscriptions model =
    Sub.batch
        [ diffs (\dt -> Tick (dt / animationRate))
        , resizes WindowSize
        , downs (Key << Down)
        , ups (Key << Up)
        ]


main : Program Never Model Msg
main =
    program
        { init =
            ( initialModel
            , Cmd.batch [ Task.perform WindowSize size
                        , Task.perform CurrentTime Time.now]
            )
        , update = update
        , subscriptions = subscriptions
        , view = view
        }


groundLevel : Float -> Float
groundLevel height =
    -height / 3


buildArrowView : Arrow -> Form
buildArrowView arrow =
    rect 30 5
        |> filled red
        |> rotate (atan2 arrow.dir.y arrow.dir.x)
        |> moveX arrow.pos.x
        |> moveY arrow.pos.y


buildBirdView : Bird -> Form
buildBirdView bird =
    circle 30 |> filled red


view : Model -> Html Msg
view model =
    let
        arrowSprites =
            List.map buildArrowView model.arrows

        birdSprites =
            List.map buildBirdView model.birds

        forms =
            arrowSprites

        --arrowSprites ++ birdSprites
    in
        forms
            |> collage model.windowSize.width 400
            |> toHtml



-- Speed animation up or down to improve game play.


animationRate =
    100



-- The acceleration due to gravity.


gravity =
    9.8


updateArrow : Float -> Float -> Arrow -> Arrow
updateArrow dt windSpeed arrow =
    let
        arrowPos =
            arrow.pos

        arrowDir =
            arrow.dir

        newArrowPos =
            { arrowPos
                | x = arrowPos.x + (arrowDir.x - windSpeed) * dt
                , y = arrowPos.y + arrowDir.y * dt
            }

        newArrowDir =
            { arrowDir | y = arrowDir.y - gravity * dt }
    in
        if arrow.state == Flying then
            { arrow | pos = newArrowPos, dir = newArrowDir }
        else
            arrow


updateBird : Float -> Bird -> Bird
updateBird dt bird =
    let
        birdPos =
            bird.pos
<<<<<<< HEAD
=======

>>>>>>> 70a32814
        birdDir =
            bird.dir

        newNormalBirdPos =
            { birdPos
                | x = birdPos.x + bird.dir.x * dt
                , y = birdPos.y + bird.dir.y * dt
            }
<<<<<<< HEAD
        newNormalBirdDir =
            { birdDir
                | x = if 1000 > (abs birdPos.x) then -bird.dir.x else bird.dir.x
                , y = if 1000 > (abs birdPos.y) then -bird.dir.y else bird.dir.y
            }
=======

        deadBirdMotion =
            { bird | pos = newDeadBirdPos, dir = newDeadBirdDir }

>>>>>>> 70a32814
        normalBirdMotion =
            { bird | pos = newNormalBirdPos, dir = newNormalBirdDir }


        newDeadBirdPos =
            { birdPos | y = birdPos.y + birdDir.y * dt }

<<<<<<< HEAD
        newDeadBirdDir = { birdDir | y = birdDir.y - gravity * dt }

        deadBirdMotion = { bird | pos = newDeadBirdPos, dir = newDeadBirdDir }
=======
        newDeadBirdDir =
            { birdDir | y = birdDir.y - gravity * dt }
>>>>>>> 70a32814
    in
        case bird.hit of
            -- Fall to the ground under gravity.
            BodyHit ->
                deadBirdMotion

            -- Also continue flying along in a straight line.
            NeckHit ->
                normalBirdMotion

            -- Just continue flying along in a straight line.
            NotHit ->
                normalBirdMotion


updateKey : KeyMsg -> Model -> Model
updateKey key model =
    let
        elevationIncr =
            pi / 36
    in
        case key of
            -- Right arrow
            Down 39 ->
                { model
                    | elevation =
                        max 0 <| model.elevation - elevationIncr
                }

            -- Left arrow
            Down 37 ->
                { model
                    | elevation =
                        min (pi / 2) <| model.elevation + elevationIncr
                }

            -- Space bar down: load arrow
            Down 32 ->
                { model
                    | arrowLoad =
                        case model.arrowLoad of
                            Ready ->
                                Loading 0.0

                            state ->
                                state
                }

            -- Space bar up: shoot arrow
            Up 32 ->
                shootArrow model

            _ ->
                model


shootArrow : Model -> Model
shootArrow model =
    let
        dir =
            { x = 0, y = 0 }

        newArrow =
            { pos =
                { x = negate (toFloat model.windowSize.width) / 2
                , y = negate (toFloat model.windowSize.height) / 2
                }
            , dir = dir
            , state = Flying
            }
    in
        { model
            | arrowLoad = Ready
            , arrows = newArrow :: model.arrows
        }

windSpeedOffset = 10.0
windSpeedAmplitude = 10.0

updateTick : Time -> Model -> Model
updateTick dt model =
    { model
        | globalTime = model.globalTime + dt
        , windSpeed = windSpeedOffset + windSpeedAmplitude * sin model.globalTime
        , arrows = List.map (updateArrow dt model.windSpeed) model.arrows
        , birds = List.map (updateBird dt) model.birds
        , arrowLoad =
            case model.arrowLoad of
                Ready ->
                    Ready

                Loading t ->
                    Loading (t + dt)
    }


<<<<<<< HEAD
initialiseABird : Float -> Float -> Float -> Float -> Bird
initialiseABird px py dx dy =
    { pos = { x = px, y = py }
    , dir = { x = dx, y = dy }
    , bodyRadius = 30.0 -- Default value.
    , neckWidth = 5.0 -- Default value.
    , neckHeight = 15.0 -- Default value.
    , hit = NotHit
    }

numberOfBirdsRequired = 10

initialiseBirds : Time -> Float -> Float -> List Bird
initialiseBirds time windowWidth windowHeight =
  let
    seed = Random.initialSeed (round time)
    birdsgen =
    Random.list numberOfBirdsRequired
      (Random.map4
        initialiseABird
          (Random.float -windowWidth windowWidth)
          (Random.float -windowHeight windowHeight)
          (Random.float -10 10)
          (Random.float -1 1))
  in
    Tuple.first (Random.step birdsgen seed)
=======
collides : Arrow -> List Bird -> Maybe ( Int, Hit )
collides arrow =
    let
        p =
            arrow.pos

        distSqr a b =
            let
                dx =
                    a.x - b.x

                dy =
                    a.y - b.y
            in
                dx * dx + dy * dy

        inBody bird =
            distSqr arrow.pos bird.pos < (bird.bodyRadius * bird.bodyRadius)

        inNeck bird =
            let
                facingLeft =
                    bird.dir.x < 0

                x =
                    arrow.pos.x

                y =
                    arrow.pos.y

                uy =
                    bird.pos.y + bird.neckWidth

                ly =
                    bird.pos.y - bird.neckWidth

                bodyNeck =
                    bird.bodyRadius + bird.neckLength
            in
                (ly <= y && y <= uy)
                    && if facingLeft then
                        (((bird.pos.x - bodyNeck) <= x)
                            && (x <= (bird.pos.x - bird.bodyRadius))
                        )
                       else
                        (((bird.pos.x + bird.bodyRadius) <= x)
                            && (x <= (bird.pos.x + bodyNeck))
                        )
    in
        List.indexedMap
            (\i bird ->
                ( i
                , if inBody bird then
                    BodyHit
                  else if inNeck bird then
                    NeckHit
                  else
                    NotHit
                )
            )
            >> List.filter (\( _, hit ) -> hit /= NotHit)
            >> List.head


lookup : a -> List ( a, b ) -> Maybe b
lookup a list =
    case list of
        [] ->
            Nothing

        ( xa, xb ) :: xs ->
            if a == xa then
                Just xb
            else
                lookup a xs


handleCollisions : Float -> List Arrow -> List Bird -> ( List Arrow, List Bird )
handleCollisions ground arrows birds =
    let
        ( newArrows, results ) =
            arrows
                |> List.map
                    (\arrow ->
                        if arrow.pos.y < ground then
                            ( { arrow | state = HitGround }
                            , Nothing
                            )
                        else
                            case collides arrow birds of
                                Nothing ->
                                    ( arrow, Nothing )

                                Just result ->
                                    ( { arrow | state = HitBird }
                                    , Just result
                                    )
                    )
                |> List.unzip

        birdChanges =
            List.filterMap identity results

        newBirds =
            birds
                |> List.indexedMap
                    (\i bird ->
                        case lookup i birdChanges of
                            Nothing ->
                                bird

                            Just hit ->
                                { bird | hit = hit }
                    )
    in
        ( newArrows, newBirds )

>>>>>>> 70a32814

update : Msg -> Model -> ( Model, Cmd Msg )
update msg model =
    let
        -- Helper function to return a value without emitting a Cmd
        return m =
            ( m, Cmd.none )
    in
        case msg of
            Tick dt ->
                return <| updateTick dt model

            WindowSize ws ->
                return { model | windowSize = ws }

            Key key ->
                return <| updateKey key model
            
            CurrentTime time ->
                return <| { model | birds = initialiseBirds time (toFloat model.windowSize.width) (toFloat model.windowSize.height) }<|MERGE_RESOLUTION|>--- conflicted
+++ resolved
@@ -199,10 +199,7 @@
     let
         birdPos =
             bird.pos
-<<<<<<< HEAD
-=======
-
->>>>>>> 70a32814
+
         birdDir =
             bird.dir
 
@@ -211,18 +208,15 @@
                 | x = birdPos.x + bird.dir.x * dt
                 , y = birdPos.y + bird.dir.y * dt
             }
-<<<<<<< HEAD
         newNormalBirdDir =
             { birdDir
                 | x = if 1000 > (abs birdPos.x) then -bird.dir.x else bird.dir.x
                 , y = if 1000 > (abs birdPos.y) then -bird.dir.y else bird.dir.y
             }
-=======
 
         deadBirdMotion =
             { bird | pos = newDeadBirdPos, dir = newDeadBirdDir }
 
->>>>>>> 70a32814
         normalBirdMotion =
             { bird | pos = newNormalBirdPos, dir = newNormalBirdDir }
 
@@ -230,14 +224,8 @@
         newDeadBirdPos =
             { birdPos | y = birdPos.y + birdDir.y * dt }
 
-<<<<<<< HEAD
-        newDeadBirdDir = { birdDir | y = birdDir.y - gravity * dt }
-
-        deadBirdMotion = { bird | pos = newDeadBirdPos, dir = newDeadBirdDir }
-=======
         newDeadBirdDir =
             { birdDir | y = birdDir.y - gravity * dt }
->>>>>>> 70a32814
     in
         case bird.hit of
             -- Fall to the ground under gravity.
@@ -334,14 +322,13 @@
     }
 
 
-<<<<<<< HEAD
 initialiseABird : Float -> Float -> Float -> Float -> Bird
 initialiseABird px py dx dy =
     { pos = { x = px, y = py }
     , dir = { x = dx, y = dy }
     , bodyRadius = 30.0 -- Default value.
     , neckWidth = 5.0 -- Default value.
-    , neckHeight = 15.0 -- Default value.
+    , neckLength = 15.0 -- Default value.
     , hit = NotHit
     }
 
@@ -361,7 +348,7 @@
           (Random.float -1 1))
   in
     Tuple.first (Random.step birdsgen seed)
-=======
+
 collides : Arrow -> List Bird -> Maybe ( Int, Hit )
 collides arrow =
     let
@@ -479,7 +466,6 @@
     in
         ( newArrows, newBirds )
 
->>>>>>> 70a32814
 
 update : Msg -> Model -> ( Model, Cmd Msg )
 update msg model =
