module Main exposing (..)

import AnimationFrame exposing (diffs)
import Char exposing (KeyCode, fromCode, toCode)
import Collage exposing (..)
import Color exposing (red)
import Element exposing (toHtml)
import Html exposing (Html, program)
import Keyboard exposing (downs, ups)
import Platform exposing (Program)
import Task
import Time exposing (Time)
import Window exposing (Size, resizes, size)


type alias Vec =
    { x : Float
    , y : Float
    }


type ArrowState
    = Flying
    | HitBird
    | HitGround


type alias Arrow =
    { pos : Vec
    , dir : Vec
    , state : ArrowState
    }


type Hit
    = BodyHit
    | NeckHit
    | NotHit


type alias Bird =
    { pos : Vec
    , dir : Vec
    , bodyRadius : Float
    , neckWidth : Float
    , neckHeight : Float
    , hit : Hit
    }


type Loading
    = Ready
    | Loading Time


type alias Model =
    { score : Int
    , birds : List Bird
    , arrows : List Arrow
    , elevation : Float
    , arrowLoad : Loading
    , windSpeed : Float
    , windowSize : Size
    }


type KeyMsg
    = Down KeyCode
    | Up KeyCode


type Msg
    = Tick Time
    | WindowSize Size
    | Key KeyMsg


initialModel : Model
initialModel =
    { score = 0
    , birds = []
<<<<<<< HEAD
    , arrows = []
    , elevation = 0.0
    , arrowLoad = Ready
    , windSpeed = 1.0
    , windowSize = Size 0 0
=======
    , arrows = [
      { pos = { x = 0.0, y = 0.0 }
      , dir = { x = 0.0, y = 1.0 }
      , state = Stored }]
    , elevation = 0.0
    , windSpeed = 0.00001
>>>>>>> 88a3b456
    }

animationRate = 100.0 -- Speed animation up or down to improve game play.

subscriptions : Model -> Sub Msg
subscriptions model =
    Sub.batch
<<<<<<< HEAD
        [ diffs Tick
        , resizes WindowSize
        , downs (Key << Down)
        , ups (Key << Up)
        ]

=======
        [ diffs ( \ dt -> Tick (dt / animationRate)) ]
>>>>>>> 88a3b456

main : Program Never Model Msg
main =
    program
        { init =
            ( initialModel
            , Task.perform WindowSize size
            )
        , update = update
        , subscriptions = subscriptions
        , view = view
        }


<<<<<<< HEAD
groundLevel : Float -> Float
groundLevel height =
    -height / 3

=======
buildArrowView : Arrow -> Form
buildArrowView arrow =
            rect 30 5
                |> filled red
                |> rotate (atan2 arrow.dir.y arrow.dir.x)
                |> moveX arrow.pos.x
                |> moveY arrow.pos.y

buildBirdView : Bird -> Form
buildBirdView bird = circle 30 |> filled red
>>>>>>> 88a3b456

view : Model -> Html Msg
view model =
    let
        arrowSprites = List.map buildArrowView model.arrows
        
        birdSprites = List.map buildBirdView model.birds

        forms =
            arrowSprites
            --arrowSprites ++ birdSprites
    in
        forms
            |> collage model.windowSize.width 400
            |> toHtml


<<<<<<< HEAD

-- Speed animation up or down to improve game play.


animationRate =
    100



-- The acceleration due to gravity.


gravity =
    9.8


updateArrow : Float -> Float -> Arrow -> Arrow
updateArrow dt windSpeed arrow =
    let
        arrowPos =
            arrow.pos

        newArrowPos =
            { arrowPos
                | x = arrowPos.x - windSpeed + dt / animationRate
                , y = arrowPos.y - gravity + dt / animationRate
            }
    in
        { arrow | pos = newArrowPos }


updateBird : Float -> Bird -> Bird
updateBird dt bird =
    let
        birdPos =
            bird.pos

        newNormalBirdPos =
            { birdPos
                | x = birdPos.x + bird.dir.x * dt
                , y = birdPos.y + bird.dir.y * dt
            }

        normalBirdMotion =
            { bird | pos = newNormalBirdPos }

        newDeadBirdPos =
            { birdPos | y = birdPos.y - gravity * dt }

        deadBirdMotion =
            { bird | pos = newDeadBirdPos }
    in
        case bird.hit of
            -- Fall to the ground under gravity.
            BodyHit ->
                deadBirdMotion

            -- Also continue flying along in a straight line.
            NeckHit ->
                normalBirdMotion

            -- Just continue flying along in a straight line.
            NotHit ->
                normalBirdMotion


updateKey : KeyMsg -> Model -> Model
updateKey key model =
    let
        elevationIncr =
            pi / 36
    in
        case key of
            -- Right arrow
            Down 39 ->
                { model
                    | elevation =
                        max 0 <| model.elevation - elevationIncr
                }

            -- Left arrow
            Down 37 ->
                { model
                    | elevation =
                        min (pi / 2) <| model.elevation + elevationIncr
                }

            -- Space bar down: load arrow
            Down 32 ->
                { model
                    | arrowLoad =
                        case model.arrowLoad of
                            Ready ->
                                Loading 0.0

                            state ->
                                state
                }

            -- Space bar up: shoot arrow
            Up 32 ->
                shootArrow model

            _ ->
                model


shootArrow : Model -> Model
shootArrow model =
    let
        dir =
            { x = 0, y = 0 }

        newArrow =
            { pos =
                { x = negate (toFloat model.windowSize.width) / 2
                , y = negate (toFloat model.windowSize.height) / 2
                }
            , dir = dir
            , state = Flying
            }
    in
        { model
            | arrowLoad = Ready
            , arrows = newArrow :: model.arrows
        }


updateTick : Time -> Model -> Model
updateTick dt model =
    { model
        | windSpeed = model.windSpeed + dt / 100
        , arrows = List.map (updateArrow dt model.windSpeed) model.arrows
        , birds = List.map (updateBird dt) model.birds
        , arrowLoad =
            case model.arrowLoad of
                Ready ->
                    Ready

                Loading t ->
                    Loading (t + dt)
    }

=======
gravity = 9.8        -- The acceleration due to gravity.

updateArrow : Float -> Float -> Arrow -> Arrow
updateArrow dt windSpeed arrow =
  let
   arrowPos = arrow.pos
   arrowDir = arrow.dir
   newArrowPos = { arrowPos | x = arrowPos.x + (arrowDir.x - windSpeed) * dt
                            , y = arrowPos.y + arrowDir.y * dt }
   newArrowDir = { arrowDir | y = arrowDir.y - gravity * dt }
  in
   { arrow | pos = newArrowPos, dir = newArrowDir }

updateBird : Float -> Bird -> Bird
updateBird dt bird =
  let
    birdPos = bird.pos
    birdDir = bird.dir
    newNormalBirdPos = {birdPos | x = birdPos.x + bird.dir.x * dt
                          , y = birdPos.y + bird.dir.y * dt }
    normalBirdMotion = { bird | pos = newNormalBirdPos }
    newDeadBirdPos = { birdPos | y = birdPos.y + birdDir.y * dt }
    newDeadBirdDir = { birdDir | y = birdDir.y - gravity * dt }
    deadBirdMotion = { bird | pos = newDeadBirdPos, dir = newDeadBirdDir }
  in
    case bird.hit of
      BodyHit -> deadBirdMotion   -- Fall to the ground under gravity.
      NeckHit -> normalBirdMotion -- Also continue flying along in a straight line.
      NotHit -> normalBirdMotion  -- Just continue flying along in a straight line.
>>>>>>> 88a3b456

update : Msg -> Model -> ( Model, Cmd Msg )
update msg model =
    let
        -- Helper function to return a value without emitting a Cmd
        return m =
            ( m, Cmd.none )
    in
        case msg of
            Tick dt ->
                return <| updateTick dt model

            WindowSize ws ->
                return { model | windowSize = ws }

            Key key ->
                return <| updateKey key model<|MERGE_RESOLUTION|>--- conflicted
+++ resolved
@@ -79,20 +79,11 @@
 initialModel =
     { score = 0
     , birds = []
-<<<<<<< HEAD
     , arrows = []
     , elevation = 0.0
     , arrowLoad = Ready
-    , windSpeed = 1.0
+    , windSpeed = 0.00001
     , windowSize = Size 0 0
-=======
-    , arrows = [
-      { pos = { x = 0.0, y = 0.0 }
-      , dir = { x = 0.0, y = 1.0 }
-      , state = Stored }]
-    , elevation = 0.0
-    , windSpeed = 0.00001
->>>>>>> 88a3b456
     }
 
 animationRate = 100.0 -- Speed animation up or down to improve game play.
@@ -100,16 +91,12 @@
 subscriptions : Model -> Sub Msg
 subscriptions model =
     Sub.batch
-<<<<<<< HEAD
-        [ diffs Tick
+        [ diffs ( \ dt -> Tick (dt / animationRate))
         , resizes WindowSize
         , downs (Key << Down)
         , ups (Key << Up)
         ]
 
-=======
-        [ diffs ( \ dt -> Tick (dt / animationRate)) ]
->>>>>>> 88a3b456
 
 main : Program Never Model Msg
 main =
@@ -124,12 +111,10 @@
         }
 
 
-<<<<<<< HEAD
 groundLevel : Float -> Float
 groundLevel height =
     -height / 3
 
-=======
 buildArrowView : Arrow -> Form
 buildArrowView arrow =
             rect 30 5
@@ -140,7 +125,6 @@
 
 buildBirdView : Bird -> Form
 buildBirdView bird = circle 30 |> filled red
->>>>>>> 88a3b456
 
 view : Model -> Html Msg
 view model =
@@ -158,8 +142,6 @@
             |> toHtml
 
 
-<<<<<<< HEAD
-
 -- Speed animation up or down to improve game play.
 
 
@@ -180,14 +162,12 @@
     let
         arrowPos =
             arrow.pos
-
-        newArrowPos =
-            { arrowPos
-                | x = arrowPos.x - windSpeed + dt / animationRate
-                , y = arrowPos.y - gravity + dt / animationRate
-            }
-    in
-        { arrow | pos = newArrowPos }
+        arrowDir = arrow.dir
+        newArrowPos = { arrowPos | x = arrowPos.x + (arrowDir.x - windSpeed) * dt
+                                 , y = arrowPos.y + arrowDir.y * dt }
+        newArrowDir = { arrowDir | y = arrowDir.y - gravity * dt }
+    in
+      { arrow | pos = newArrowPos, dir = newArrowDir }
 
 
 updateBird : Float -> Bird -> Bird
@@ -195,6 +175,7 @@
     let
         birdPos =
             bird.pos
+        birdDir = bird.dir
 
         newNormalBirdPos =
             { birdPos
@@ -202,12 +183,13 @@
                 , y = birdPos.y + bird.dir.y * dt
             }
 
+        deadBirdMotion = { bird | pos = newDeadBirdPos, dir = newDeadBirdDir }
         normalBirdMotion =
             { bird | pos = newNormalBirdPos }
 
-        newDeadBirdPos =
-            { birdPos | y = birdPos.y - gravity * dt }
-
+        newDeadBirdPos = { birdPos | y = birdPos.y + birdDir.y * dt }
+
+        newDeadBirdDir = { birdDir | y = birdDir.y - gravity * dt }
         deadBirdMotion =
             { bird | pos = newDeadBirdPos }
     in
@@ -302,37 +284,6 @@
                     Loading (t + dt)
     }
 
-=======
-gravity = 9.8        -- The acceleration due to gravity.
-
-updateArrow : Float -> Float -> Arrow -> Arrow
-updateArrow dt windSpeed arrow =
-  let
-   arrowPos = arrow.pos
-   arrowDir = arrow.dir
-   newArrowPos = { arrowPos | x = arrowPos.x + (arrowDir.x - windSpeed) * dt
-                            , y = arrowPos.y + arrowDir.y * dt }
-   newArrowDir = { arrowDir | y = arrowDir.y - gravity * dt }
-  in
-   { arrow | pos = newArrowPos, dir = newArrowDir }
-
-updateBird : Float -> Bird -> Bird
-updateBird dt bird =
-  let
-    birdPos = bird.pos
-    birdDir = bird.dir
-    newNormalBirdPos = {birdPos | x = birdPos.x + bird.dir.x * dt
-                          , y = birdPos.y + bird.dir.y * dt }
-    normalBirdMotion = { bird | pos = newNormalBirdPos }
-    newDeadBirdPos = { birdPos | y = birdPos.y + birdDir.y * dt }
-    newDeadBirdDir = { birdDir | y = birdDir.y - gravity * dt }
-    deadBirdMotion = { bird | pos = newDeadBirdPos, dir = newDeadBirdDir }
-  in
-    case bird.hit of
-      BodyHit -> deadBirdMotion   -- Fall to the ground under gravity.
-      NeckHit -> normalBirdMotion -- Also continue flying along in a straight line.
-      NotHit -> normalBirdMotion  -- Just continue flying along in a straight line.
->>>>>>> 88a3b456
 
 update : Msg -> Model -> ( Model, Cmd Msg )
 update msg model =
