module Main exposing (..)

import AnimationFrame exposing (diffs)
import Char exposing (KeyCode, fromCode, toCode)
import Collage exposing (..)
import Color exposing (red)
import Element exposing (toHtml)
import Html exposing (Html, program)
import Keyboard exposing (downs, ups)
import Platform exposing (Program)
import Task
import Time exposing (Time)
import Window exposing (Size, resizes, size)


type alias Vec =
    { x : Float
    , y : Float
    }


type ArrowState
    = Flying
    | HitBird
    | HitGround


type alias Arrow =
    { pos : Vec
    , dir : Vec
    , state : ArrowState
    }


type Hit
    = BodyHit
    | NeckHit
    | NotHit

type alias Bird =
    { pos : Vec
    , dir : Vec
    , bodyRadius : Float
    , neckWidth : Float
    , neckHeight : Float
    , hit : Hit
    }


type Loading
    = Ready
    | Loading Time


type alias Model =
    { score : Int
    , birds : List Bird
    , arrows : List Arrow
    , elevation : Float
    , arrowLoad : Loading
    , windSpeed : Float
    , windowSize : Size
    }


type KeyMsg
    = Down KeyCode
    | Up KeyCode


type Msg
    = Tick Time
    | WindowSize Size
    | Key KeyMsg


initialModel : Model
initialModel =
    { score = 0
    , birds = []
<<<<<<< HEAD
    , arrows = [
      { pos = { x = 0.0, y = 0.0 }
      , dir = { x = 0.0, y = 0.0 }
      , state = Stored }]
    , elevation = 0.0
    , windSpeed = 1.0
=======
    , arrows = []
    , elevation = 0.0
    , arrowLoad = Ready
    , windSpeed = 0.0
    , windowSize = Size 0 0
>>>>>>> 20d6d1c2
    }


subscriptions : Model -> Sub Msg
subscriptions model =
    Sub.batch
        [ diffs Tick
        , resizes WindowSize
        , downs (Key << Down)
        , ups (Key << Up)
        ]


main : Program Never Model Msg
main =
    program
        { init =
            ( initialModel
            , Task.perform WindowSize size
            )
        , update = update
        , subscriptions = subscriptions
        , view = view
        }


view : Model -> Html Msg
view model =
    let
        ball =
            circle 30
                |> filled red
                |> moveX model.windSpeed

        forms =
            [ ball ]
    in
        forms
            |> collage model.windowSize.width 400
            |> toHtml


<<<<<<< HEAD
animationRate = 100 -- Speed animation up or down to improve game play.
gravity = 9.8       -- The acceleration due to gravity.

updateArrow : Float -> Float -> Arrow -> Arrow
updateArrow dt windSpeed arrow =
  let
   arrowPos = arrow.pos
   newArrowPos = {arrowPos | x = arrowPos.x - windSpeed + dt / animationRate
                           , y = arrowPos.y - gravity + dt / animationRate }
  in
   { arrow | pos = newArrowPos }

updateBird : Float -> Bird -> Bird
updateBird dt bird =
  let
    birdPos = bird.pos
    newNormalBirdPos = {birdPos | x = birdPos.x + bird.dir.x * dt
                          , y = birdPos.y + bird.dir.y * dt }
    normalBirdMotion = { bird | pos = newNormalBirdPos }
    newDeadBirdPos = { birdPos | y = birdPos.y - gravity * dt }
    deadBirdMotion = { bird | pos = newDeadBirdPos }
  in
    case bird.hit of
      BodyHit -> deadBirdMotion   -- Fall to the ground under gravity.
      NeckHit -> normalBirdMotion -- Also continue flying along in a straight line.
      NotHit -> normalBirdMotion  -- Just continue flying along in a straight line.

update : Msg -> Model -> ( Model, Cmd Msg )
update msg model =
    case msg of
        Tick dt ->
             ( { model |
                  arrows = List.map (updateArrow dt model.windSpeed) model.arrows
                , birds = List.map (updateBird dt) model.birds}
             , Cmd.none
             )
=======
updateKey : KeyMsg -> Model -> Model
updateKey key model =
    let
        elevationIncr =
            pi / 36
    in
        case key of
            -- Right arrow
            Down 39 ->
                { model
                    | elevation =
                        max 0 <| model.elevation - elevationIncr
                }

            -- Left arrow
            Down 37 ->
                { model
                    | elevation =
                        min (pi / 2) <| model.elevation + elevationIncr
                }

            -- Space bar down: load arrow
            Down 32 ->
                { model
                    | arrowLoad =
                        case model.arrowLoad of
                            Ready ->
                                Loading 0.0

                            state ->
                                state
                }

            -- Space bar up: shoot arrow
            Up 32 ->
                shootArrow model

            _ ->
                model


shootArrow : Model -> Model
shootArrow model =
    let
        dir =
            { x = 0, y = 0 }

        newArrow =
            { pos =
                { x = negate (toFloat model.windowSize.width) / 2
                , y = negate (toFloat model.windowSize.height) / 2
                }
            , dir = dir
            , state = Flying
            }
    in
        { model
            | arrowLoad = Ready
            , arrows = newArrow :: model.arrows
        }


updateTick : Time -> Model -> Model
updateTick dt model =
    { model
        | windSpeed = model.windSpeed + dt / 100
        , arrowLoad =
            case model.arrowLoad of
                Ready ->
                    Ready

                Loading t ->
                    Loading (t + dt)
    }


update : Msg -> Model -> ( Model, Cmd Msg )
update msg model =
    let
        -- Helper function to return a value without emitting a Cmd
        return m =
            ( m, Cmd.none )
    in
        case msg of
            Tick dt ->
                return <| updateTick dt model

            WindowSize ws ->
                return { model | windowSize = ws }

            Key key ->
                return <| updateKey key model
>>>>>>> 20d6d1c2
<|MERGE_RESOLUTION|>--- conflicted
+++ resolved
@@ -37,6 +37,7 @@
     | NeckHit
     | NotHit
 
+
 type alias Bird =
     { pos : Vec
     , dir : Vec
@@ -78,20 +79,11 @@
 initialModel =
     { score = 0
     , birds = []
-<<<<<<< HEAD
-    , arrows = [
-      { pos = { x = 0.0, y = 0.0 }
-      , dir = { x = 0.0, y = 0.0 }
-      , state = Stored }]
-    , elevation = 0.0
-    , windSpeed = 1.0
-=======
     , arrows = []
     , elevation = 0.0
     , arrowLoad = Ready
-    , windSpeed = 0.0
+    , windSpeed = 1.0
     , windowSize = Size 0 0
->>>>>>> 20d6d1c2
     }
 
 
@@ -134,44 +126,75 @@
             |> toHtml
 
 
-<<<<<<< HEAD
-animationRate = 100 -- Speed animation up or down to improve game play.
-gravity = 9.8       -- The acceleration due to gravity.
+animationRate =
+    100
+
+
+
+-- Speed animation up or down to improve game play.
+
+
+gravity =
+    9.8
+
+
+
+-- The acceleration due to gravity.
+
 
 updateArrow : Float -> Float -> Arrow -> Arrow
 updateArrow dt windSpeed arrow =
-  let
-   arrowPos = arrow.pos
-   newArrowPos = {arrowPos | x = arrowPos.x - windSpeed + dt / animationRate
-                           , y = arrowPos.y - gravity + dt / animationRate }
-  in
-   { arrow | pos = newArrowPos }
+    let
+        arrowPos =
+            arrow.pos
+
+        newArrowPos =
+            { arrowPos
+                | x = arrowPos.x - windSpeed + dt / animationRate
+                , y = arrowPos.y - gravity + dt / animationRate
+            }
+    in
+        { arrow | pos = newArrowPos }
+
 
 updateBird : Float -> Bird -> Bird
 updateBird dt bird =
-  let
-    birdPos = bird.pos
-    newNormalBirdPos = {birdPos | x = birdPos.x + bird.dir.x * dt
-                          , y = birdPos.y + bird.dir.y * dt }
-    normalBirdMotion = { bird | pos = newNormalBirdPos }
-    newDeadBirdPos = { birdPos | y = birdPos.y - gravity * dt }
-    deadBirdMotion = { bird | pos = newDeadBirdPos }
-  in
-    case bird.hit of
-      BodyHit -> deadBirdMotion   -- Fall to the ground under gravity.
-      NeckHit -> normalBirdMotion -- Also continue flying along in a straight line.
-      NotHit -> normalBirdMotion  -- Just continue flying along in a straight line.
-
-update : Msg -> Model -> ( Model, Cmd Msg )
-update msg model =
-    case msg of
-        Tick dt ->
-             ( { model |
-                  arrows = List.map (updateArrow dt model.windSpeed) model.arrows
-                , birds = List.map (updateBird dt) model.birds}
-             , Cmd.none
-             )
-=======
+    let
+        birdPos =
+            bird.pos
+
+        newNormalBirdPos =
+            { birdPos
+                | x = birdPos.x + bird.dir.x * dt
+                , y = birdPos.y + bird.dir.y * dt
+            }
+
+        normalBirdMotion =
+            { bird | pos = newNormalBirdPos }
+
+        newDeadBirdPos =
+            { birdPos | y = birdPos.y - gravity * dt }
+
+        deadBirdMotion =
+            { bird | pos = newDeadBirdPos }
+    in
+        case bird.hit of
+            BodyHit ->
+                deadBirdMotion
+
+            -- Fall to the ground under gravity.
+            NeckHit ->
+                normalBirdMotion
+
+            -- Also continue flying along in a straight line.
+            NotHit ->
+                normalBirdMotion
+
+
+
+-- Just continue flying along in a straight line.
+
+
 updateKey : KeyMsg -> Model -> Model
 updateKey key model =
     let
@@ -238,6 +261,8 @@
 updateTick dt model =
     { model
         | windSpeed = model.windSpeed + dt / 100
+        , arrows = List.map (updateArrow dt model.windSpeed) model.arrows
+        , birds = List.map (updateBird dt) model.birds
         , arrowLoad =
             case model.arrowLoad of
                 Ready ->
@@ -263,5 +288,4 @@
                 return { model | windowSize = ws }
 
             Key key ->
-                return <| updateKey key model
->>>>>>> 20d6d1c2
+                return <| updateKey key model