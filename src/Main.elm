module Main exposing (..)

import AnimationFrame exposing (diffs)
import Char exposing (KeyCode, fromCode, toCode)
import Collage exposing (..)
import Color exposing (red)
import Element exposing (toHtml)
import Html exposing (Html, program)
import Keyboard exposing (downs, ups)
import Platform exposing (Program)
import Task
import Time exposing (Time)
import Window exposing (Size, resizes, size)


type alias Vec =
    { x : Float
    , y : Float
    }


type ArrowState
    = Flying
    | HitBird
    | HitGround


type alias Arrow =
    { pos : Vec
    , dir : Vec
    , state : ArrowState
    }


type Hit
    = BodyHit
    | NeckHit
    | NotHit


type alias Bird =
    { pos : Vec
    , dir : Vec
    , bodyRadius : Float
    , neckWidth : Float
    , neckLength : Float
    , hit : Hit
    }


type Loading
    = Ready
    | Loading Time


type alias Model =
    { score : Int
    , birds : List Bird
    , arrows : List Arrow
    , elevation : Float
    , arrowLoad : Loading
    , windSpeed : Float
    , windowSize : Size
    }


type KeyMsg
    = Down KeyCode
    | Up KeyCode


type Msg
    = Tick Time
    | WindowSize Size
    | Key KeyMsg


initialModel : Model
initialModel =
    { score = 0
    , birds = []
    , arrows = []
    , elevation = 0.0
    , arrowLoad = Ready
    , windSpeed = 0.00001
    , windowSize = Size 0 0
    }


subscriptions : Model -> Sub Msg
subscriptions model =
    Sub.batch
        [ diffs ( \ dt -> Tick (dt / animationRate))
        , resizes WindowSize
        , downs (Key << Down)
        , ups (Key << Up)
        ]


main : Program Never Model Msg
main =
    program
        { init =
            ( initialModel
            , Task.perform WindowSize size
            )
        , update = update
        , subscriptions = subscriptions
        , view = view
        }


groundLevel : Float -> Float
groundLevel height =
    -height / 3

buildArrowView : Arrow -> Form
buildArrowView arrow =
            rect 30 5
                |> filled red
                |> rotate (atan2 arrow.dir.y arrow.dir.x)
                |> moveX arrow.pos.x
                |> moveY arrow.pos.y

buildBirdView : Bird -> Form
buildBirdView bird = circle 30 |> filled red

view : Model -> Html Msg
view model =
    let
        arrowSprites = List.map buildArrowView model.arrows
        
        birdSprites = List.map buildBirdView model.birds

        forms =
            arrowSprites
            --arrowSprites ++ birdSprites
    in
        forms
            |> collage model.windowSize.width 400
            |> toHtml


-- Speed animation up or down to improve game play.


animationRate =
    100



-- The acceleration due to gravity.


gravity =
    9.8


updateArrow : Float -> Float -> Arrow -> Arrow
updateArrow dt windSpeed arrow =
    let
        arrowPos =
            arrow.pos
        arrowDir = arrow.dir
        newArrowPos = { arrowPos | x = arrowPos.x + (arrowDir.x - windSpeed) * dt
                                 , y = arrowPos.y + arrowDir.y * dt }
        newArrowDir = { arrowDir | y = arrowDir.y - gravity * dt }
    in
<<<<<<< HEAD
      { arrow | pos = newArrowPos, dir = newArrowDir }
=======
        if arrow.state == Flying then
            { arrow | pos = newArrowPos }
        else
            arrow
>>>>>>> 23a89bbe


updateBird : Float -> Bird -> Bird
updateBird dt bird =
    let
        birdPos =
            bird.pos
        birdDir = bird.dir

        newNormalBirdPos =
            { birdPos
                | x = birdPos.x + bird.dir.x * dt
                , y = birdPos.y + bird.dir.y * dt
            }

        deadBirdMotion = { bird | pos = newDeadBirdPos, dir = newDeadBirdDir }
        normalBirdMotion =
            { bird | pos = newNormalBirdPos }

        newDeadBirdPos = { birdPos | y = birdPos.y + birdDir.y * dt }

        newDeadBirdDir = { birdDir | y = birdDir.y - gravity * dt }
    in
        case bird.hit of
            -- Fall to the ground under gravity.
            BodyHit ->
                deadBirdMotion

            -- Also continue flying along in a straight line.
            NeckHit ->
                normalBirdMotion

            -- Just continue flying along in a straight line.
            NotHit ->
                normalBirdMotion


updateKey : KeyMsg -> Model -> Model
updateKey key model =
    let
        elevationIncr =
            pi / 36
    in
        case key of
            -- Right arrow
            Down 39 ->
                { model
                    | elevation =
                        max 0 <| model.elevation - elevationIncr
                }

            -- Left arrow
            Down 37 ->
                { model
                    | elevation =
                        min (pi / 2) <| model.elevation + elevationIncr
                }

            -- Space bar down: load arrow
            Down 32 ->
                { model
                    | arrowLoad =
                        case model.arrowLoad of
                            Ready ->
                                Loading 0.0

                            state ->
                                state
                }

            -- Space bar up: shoot arrow
            Up 32 ->
                shootArrow model

            _ ->
                model


shootArrow : Model -> Model
shootArrow model =
    let
        dir =
            { x = 0, y = 0 }

        newArrow =
            { pos =
                { x = negate (toFloat model.windowSize.width) / 2
                , y = negate (toFloat model.windowSize.height) / 2
                }
            , dir = dir
            , state = Flying
            }
    in
        { model
            | arrowLoad = Ready
            , arrows = newArrow :: model.arrows
        }


updateTick : Time -> Model -> Model
updateTick dt model =
    { model
        | windSpeed = model.windSpeed + dt / 100
        , arrows = List.map (updateArrow dt model.windSpeed) model.arrows
        , birds = List.map (updateBird dt) model.birds
        , arrowLoad =
            case model.arrowLoad of
                Ready ->
                    Ready

                Loading t ->
                    Loading (t + dt)
    }


collides : Arrow -> List Bird -> Maybe ( Int, Hit )
collides arrow =
    let
        p =
            arrow.pos

        distSqr a b =
            let
                dx =
                    a.x - b.x

                dy =
                    a.y - b.y
            in
                dx * dx + dy * dy

        inBody bird =
            distSqr arrow.pos bird.pos < (bird.bodyRadius * bird.bodyRadius)

        inNeck bird =
            let
                facingLeft =
                    bird.dir.x < 0

                x =
                    arrow.pos.x

                y =
                    arrow.pos.y

                uy =
                    bird.pos.y + bird.neckWidth

                ly =
                    bird.pos.y - bird.neckWidth

                bodyNeck =
                    bird.bodyRadius + bird.neckLength
            in
                (ly <= y && y <= uy)
                    && if facingLeft then
                        (((bird.pos.x - bodyNeck) <= x)
                            && (x <= (bird.pos.x - bird.bodyRadius))
                        )
                       else
                        (((bird.pos.x + bird.bodyRadius) <= x)
                            && (x <= (bird.pos.x + bodyNeck))
                        )
    in
        List.indexedMap
            (\i bird ->
                ( i
                , if inBody bird then
                    BodyHit
                  else if inNeck bird then
                    NeckHit
                  else
                    NotHit
                )
            )
            >> List.filter (\( _, hit ) -> hit /= NotHit)
            >> List.head


lookup : a -> List ( a, b ) -> Maybe b
lookup a list =
    case list of
        [] ->
            Nothing

        ( xa, xb ) :: xs ->
            if a == xa then
                Just xb
            else
                lookup a xs


handleCollisions : Float -> List Arrow -> List Bird -> ( List Arrow, List Bird )
handleCollisions ground arrows birds =
    let
        ( newArrows, results ) =
            arrows
                |> List.map
                    (\arrow ->
                        if arrow.pos.y < ground then
                            ( { arrow | state = HitGround }
                            , Nothing
                            )
                        else
                            case collides arrow birds of
                                Nothing ->
                                    ( arrow, Nothing )

                                Just result ->
                                    ( { arrow | state = HitBird }
                                    , Just result
                                    )
                    )
                |> List.unzip

        birdChanges =
            List.filterMap identity results

        newBirds =
            birds
                |> List.indexedMap
                    (\i bird ->
                        case lookup i birdChanges of
                            Nothing ->
                                bird

                            Just hit ->
                                { bird | hit = hit }
                    )
    in
        ( newArrows, newBirds )


update : Msg -> Model -> ( Model, Cmd Msg )
update msg model =
    let
        -- Helper function to return a value without emitting a Cmd
        return m =
            ( m, Cmd.none )
    in
        case msg of
            Tick dt ->
                return <| updateTick dt model

            WindowSize ws ->
                return { model | windowSize = ws }

            Key key ->
                return <| updateKey key model<|MERGE_RESOLUTION|>--- conflicted
+++ resolved
@@ -90,7 +90,7 @@
 subscriptions : Model -> Sub Msg
 subscriptions model =
     Sub.batch
-        [ diffs ( \ dt -> Tick (dt / animationRate))
+        [ diffs (\dt -> Tick (dt / animationRate))
         , resizes WindowSize
         , downs (Key << Down)
         , ups (Key << Up)
@@ -114,33 +114,41 @@
 groundLevel height =
     -height / 3
 
+
 buildArrowView : Arrow -> Form
 buildArrowView arrow =
-            rect 30 5
-                |> filled red
-                |> rotate (atan2 arrow.dir.y arrow.dir.x)
-                |> moveX arrow.pos.x
-                |> moveY arrow.pos.y
+    rect 30 5
+        |> filled red
+        |> rotate (atan2 arrow.dir.y arrow.dir.x)
+        |> moveX arrow.pos.x
+        |> moveY arrow.pos.y
+
 
 buildBirdView : Bird -> Form
-buildBirdView bird = circle 30 |> filled red
+buildBirdView bird =
+    circle 30 |> filled red
+
 
 view : Model -> Html Msg
 view model =
     let
-        arrowSprites = List.map buildArrowView model.arrows
-        
-        birdSprites = List.map buildBirdView model.birds
+        arrowSprites =
+            List.map buildArrowView model.arrows
+
+        birdSprites =
+            List.map buildBirdView model.birds
 
         forms =
             arrowSprites
-            --arrowSprites ++ birdSprites
+
+        --arrowSprites ++ birdSprites
     in
         forms
             |> collage model.windowSize.width 400
             |> toHtml
 
 
+
 -- Speed animation up or down to improve game play.
 
 
@@ -161,19 +169,23 @@
     let
         arrowPos =
             arrow.pos
-        arrowDir = arrow.dir
-        newArrowPos = { arrowPos | x = arrowPos.x + (arrowDir.x - windSpeed) * dt
-                                 , y = arrowPos.y + arrowDir.y * dt }
-        newArrowDir = { arrowDir | y = arrowDir.y - gravity * dt }
-    in
-<<<<<<< HEAD
-      { arrow | pos = newArrowPos, dir = newArrowDir }
-=======
+
+        arrowDir =
+            arrow.dir
+
+        newArrowPos =
+            { arrowPos
+                | x = arrowPos.x + (arrowDir.x - windSpeed) * dt
+                , y = arrowPos.y + arrowDir.y * dt
+            }
+
+        newArrowDir =
+            { arrowDir | y = arrowDir.y - gravity * dt }
+    in
         if arrow.state == Flying then
-            { arrow | pos = newArrowPos }
+            { arrow | pos = newArrowPos, dir = newArrowDir }
         else
             arrow
->>>>>>> 23a89bbe
 
 
 updateBird : Float -> Bird -> Bird
@@ -181,7 +193,9 @@
     let
         birdPos =
             bird.pos
-        birdDir = bird.dir
+
+        birdDir =
+            bird.dir
 
         newNormalBirdPos =
             { birdPos
@@ -189,13 +203,17 @@
                 , y = birdPos.y + bird.dir.y * dt
             }
 
-        deadBirdMotion = { bird | pos = newDeadBirdPos, dir = newDeadBirdDir }
+        deadBirdMotion =
+            { bird | pos = newDeadBirdPos, dir = newDeadBirdDir }
+
         normalBirdMotion =
             { bird | pos = newNormalBirdPos }
 
-        newDeadBirdPos = { birdPos | y = birdPos.y + birdDir.y * dt }
-
-        newDeadBirdDir = { birdDir | y = birdDir.y - gravity * dt }
+        newDeadBirdPos =
+            { birdPos | y = birdPos.y + birdDir.y * dt }
+
+        newDeadBirdDir =
+            { birdDir | y = birdDir.y - gravity * dt }
     in
         case bird.hit of
             -- Fall to the ground under gravity.
